"""OpenVINO Training Extensions."""

# Copyright (C) 2023 Intel Corporation
# SPDX-License-Identifier: Apache-2.0

<<<<<<< HEAD
__version__ = "2.1.0rc0"
=======
__version__ = "2.2.0rc0"
>>>>>>> bc0ccf93

from otx.core.types import *  # noqa: F403

OTX_LOGO: str = """

 ██████╗  ████████╗ ██╗  ██╗
██╔═══██╗ ╚══██╔══╝ ╚██╗██╔╝
██║   ██║    ██║     ╚███╔╝
██║   ██║    ██║     ██╔██╗
╚██████╔╝    ██║    ██╔╝ ██╗
 ╚═════╝     ╚═╝    ╚═╝  ╚═╝

"""<|MERGE_RESOLUTION|>--- conflicted
+++ resolved
@@ -3,11 +3,7 @@
 # Copyright (C) 2023 Intel Corporation
 # SPDX-License-Identifier: Apache-2.0
 
-<<<<<<< HEAD
-__version__ = "2.1.0rc0"
-=======
 __version__ = "2.2.0rc0"
->>>>>>> bc0ccf93
 
 from otx.core.types import *  # noqa: F403
 
